<Project Sdk="Microsoft.NET.Sdk.Web">

  <PropertyGroup>
    <TargetFramework>net7.0</TargetFramework>
    <Nullable>enable</Nullable>
    <ImplicitUsings>enable</ImplicitUsings>
  </PropertyGroup>

  <ItemGroup>
<<<<<<< HEAD
    <PackageReference Include="Microsoft.AspNetCore.OpenApi" Version="7.0.3" />
    <PackageReference Include="Swashbuckle.AspNetCore" Version="6.4.0" />
=======
    <PackageReference Include="Microsoft.AspNetCore.OpenApi" Version="7.0.0" />
    <PackageReference Include="Swashbuckle.AspNetCore" Version="6.5.0" />
>>>>>>> d5b1736e
  </ItemGroup>

  <ItemGroup>
    <ProjectReference Include="..\src\EasilyNET.AutoDependencyInjection\EasilyNET.DependencyInjection.csproj" />
  </ItemGroup>

</Project><|MERGE_RESOLUTION|>--- conflicted
+++ resolved
@@ -7,13 +7,8 @@
   </PropertyGroup>
 
   <ItemGroup>
-<<<<<<< HEAD
     <PackageReference Include="Microsoft.AspNetCore.OpenApi" Version="7.0.3" />
-    <PackageReference Include="Swashbuckle.AspNetCore" Version="6.4.0" />
-=======
-    <PackageReference Include="Microsoft.AspNetCore.OpenApi" Version="7.0.0" />
     <PackageReference Include="Swashbuckle.AspNetCore" Version="6.5.0" />
->>>>>>> d5b1736e
   </ItemGroup>
 
   <ItemGroup>
