<Project Sdk="Microsoft.NET.Sdk">

    <PropertyGroup>
        <IsPackable>false</IsPackable>
        <IsTestProject>true</IsTestProject>
    </PropertyGroup>

<<<<<<< HEAD
    <ItemGroup>
        <PackageReference Include="FluentAssertions" Version="6.11.0"/>
        <PackageReference Include="Microsoft.NET.Test.Sdk" Version="17.7.0-preview-23364-03"/>
        <PackageReference Include="MSTest.TestAdapter" Version="3.1.1"/>
        <PackageReference Include="MSTest.TestFramework" Version="3.1.1"/>
        <PackageReference Include="coverlet.collector" Version="6.0.0">
            <PrivateAssets>all</PrivateAssets>
            <IncludeAssets>runtime; build; native; contentfiles; analyzers; buildtransitive</IncludeAssets>
        </PackageReference>
    </ItemGroup>

    <ItemGroup>
        <ProjectReference Include="..\..\src\EasilyNET.Core\EasilyNET.Core.csproj"/>
        <ProjectReference Include="..\..\src\EasilyNET.MongoDistributedLock\EasilyNET.MongoDistributedLock.csproj"/>
    </ItemGroup>
=======
  <ItemGroup>
    <PackageReference Include="FluentAssertions" Version="6.11.0" />
    <PackageReference Include="Microsoft.NET.Test.Sdk" Version="17.8.0-preview-23371-04" />
    <PackageReference Include="MSTest.TestAdapter" Version="3.1.1" />
    <PackageReference Include="MSTest.TestFramework" Version="3.1.1" />
    <PackageReference Include="coverlet.collector" Version="6.0.0">
      <PrivateAssets>all</PrivateAssets>
      <IncludeAssets>runtime; build; native; contentfiles; analyzers; buildtransitive</IncludeAssets>
    </PackageReference>
  </ItemGroup>

  <ItemGroup>
    <ProjectReference Include="..\..\src\EasilyNET.Core\EasilyNET.Core.csproj" />
    <ProjectReference Include="..\..\src\EasilyNET.MongoDistributedLock\EasilyNET.MongoDistributedLock.csproj" />
    <ProjectReference Include="..\..\src\EasilyNET.Security\EasilyNET.Security.csproj" />
  </ItemGroup>
>>>>>>> ff3b427d

    <ItemGroup>
        <None Update="README.md">
            <Pack>true</Pack>
        </None>
    </ItemGroup>

    <ItemGroup>
        <Folder Include="DistributedLocks\"/>
    </ItemGroup>

</Project><|MERGE_RESOLUTION|>--- conflicted
+++ resolved
@@ -5,7 +5,6 @@
         <IsTestProject>true</IsTestProject>
     </PropertyGroup>
 
-<<<<<<< HEAD
     <ItemGroup>
         <PackageReference Include="FluentAssertions" Version="6.11.0"/>
         <PackageReference Include="Microsoft.NET.Test.Sdk" Version="17.7.0-preview-23364-03"/>
@@ -21,33 +20,5 @@
         <ProjectReference Include="..\..\src\EasilyNET.Core\EasilyNET.Core.csproj"/>
         <ProjectReference Include="..\..\src\EasilyNET.MongoDistributedLock\EasilyNET.MongoDistributedLock.csproj"/>
     </ItemGroup>
-=======
-  <ItemGroup>
-    <PackageReference Include="FluentAssertions" Version="6.11.0" />
-    <PackageReference Include="Microsoft.NET.Test.Sdk" Version="17.8.0-preview-23371-04" />
-    <PackageReference Include="MSTest.TestAdapter" Version="3.1.1" />
-    <PackageReference Include="MSTest.TestFramework" Version="3.1.1" />
-    <PackageReference Include="coverlet.collector" Version="6.0.0">
-      <PrivateAssets>all</PrivateAssets>
-      <IncludeAssets>runtime; build; native; contentfiles; analyzers; buildtransitive</IncludeAssets>
-    </PackageReference>
-  </ItemGroup>
-
-  <ItemGroup>
-    <ProjectReference Include="..\..\src\EasilyNET.Core\EasilyNET.Core.csproj" />
-    <ProjectReference Include="..\..\src\EasilyNET.MongoDistributedLock\EasilyNET.MongoDistributedLock.csproj" />
-    <ProjectReference Include="..\..\src\EasilyNET.Security\EasilyNET.Security.csproj" />
-  </ItemGroup>
->>>>>>> ff3b427d
-
-    <ItemGroup>
-        <None Update="README.md">
-            <Pack>true</Pack>
-        </None>
-    </ItemGroup>
-
-    <ItemGroup>
-        <Folder Include="DistributedLocks\"/>
-    </ItemGroup>
 
 </Project>