--- conflicted
+++ resolved
@@ -15,21 +15,7 @@
     /// <summary>
     /// 默认DB上下文选项
     /// </summary>
-<<<<<<< HEAD
-    internal Action<IServiceProvider, DbContextOptionsBuilder> DefaultDbContextOptionsAction { get; private set; } = default!;
-
-    /// <summary>
-    /// 添加上下文选项
-    /// </summary>
-    /// <param name="action"></param>
-    public void AddContextOptions([NotNull] Action<IServiceProvider, DbContextOptionsBuilder> action)
-    {
-        action.NotNull(nameof(action));
-        DefaultDbContextOptionsAction = action;
-    }
-=======
     
     public Action<DbContextOptionsBuilder> ConfigureDbContextBuilder { get; set; } = default!;
 
->>>>>>> de2aa313
 }