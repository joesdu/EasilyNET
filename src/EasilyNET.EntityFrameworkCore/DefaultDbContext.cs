--- conflicted
+++ resolved
@@ -1,13 +1,3 @@
-<<<<<<< HEAD
-
-=======
-using EasilyNET.Core.BaseType;
->>>>>>> 2b62c2fb
-
-// ReSharper disable MemberCanBePrivate.Global
-
-using EasilyNET.Core.BaseType;
-
 namespace EasilyNET.EntityFrameworkCore;
 
 /// <summary>
@@ -23,12 +13,6 @@
             .GetMethod(nameof(ConfigureBaseProperties),
                 BindingFlags.Instance | BindingFlags.NonPublic);
 
-<<<<<<< HEAD
- 
-
-   
-=======
->>>>>>> 2b62c2fb
     /// <summary>
     /// 当前事务
     /// </summary>
@@ -61,11 +45,7 @@
     /// </summary>
 
     protected IServiceProvider? ServiceProvider { get; }
-    
-    /// <summary>
-    /// 当前用户
-    /// </summary>
-    protected ICurrentUser CurrentUser { get; }
+
 
     private ILogger? Logger { get; }
 
@@ -121,11 +101,7 @@
         GC.SuppressFinalize(this);
     }
 
-<<<<<<< HEAD
-
-
-=======
->>>>>>> 2b62c2fb
+
     /// <inheritdoc />
     protected override void OnConfiguring(DbContextOptionsBuilder optionsBuilder)
     {
