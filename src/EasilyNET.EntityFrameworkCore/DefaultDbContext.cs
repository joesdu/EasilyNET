--- conflicted
+++ resolved
@@ -1,38 +1,27 @@
-<<<<<<< HEAD
-﻿namespace EasilyNET.EntityFrameworkCore;
-=======
-
-
-
-
-
 namespace EasilyNET.EntityFrameworkCore;
->>>>>>> 9a73d807
 
 /// <summary>
 /// 默认EF CORE上下文
 /// </summary>
 public abstract class DefaultDbContext : DbContext, IUnitOfWork
 {
+    /// <summary>
+    /// 是否删除
+    /// </summary>
+    public const string IsDeleted = nameof(IsDeleted);
 
     /// <summary>
-<<<<<<< HEAD
+    /// 创建时间
+    /// </summary>
+    public const string CreatedDateTime = nameof(CreatedDateTime);
+
+    private readonly MethodInfo _methodInfo = typeof(EF).GetMethod(nameof(EF.Property))!.MakeGenericMethod(typeof(bool));
+
+    /// <summary>
     /// 当前事务
     /// </summary>
     private IDbContextTransaction? _currentTransaction;
 
-=======
-    /// 是否删除
-    /// </summary>
-    public const string IsDeleted = nameof(IsDeleted);
-    
-    /// <summary>
-    /// 创建时间
-    /// </summary>
-    public const string CreatedDateTime= nameof(CreatedDateTime);
-    
-    private  MethodInfo  _methodInfo= typeof(EF).GetMethod(nameof(EF.Property))!.MakeGenericMethod(typeof(bool));
->>>>>>> 9a73d807
     /// <summary>
     /// </summary>
     /// <param name="options"></param>
@@ -42,15 +31,6 @@
         ServiceProvider = serviceProvider;
         Logger = serviceProvider?.GetService<ILoggerFactory>()?.CreateLogger<DefaultDbContext>() ?? NullLogger<DefaultDbContext>.Instance;
     }
-
-    
-    /// <summary>
-    /// 服务提供者
-    /// </summary>
-
-    protected IServiceProvider ServiceProvider { get; private set; }
-
-    private ILogger? Logger { get; }
 
     /// <summary>
     /// 服务提供者
@@ -89,11 +69,6 @@
         }
     }
 
-<<<<<<< HEAD
-=======
-    
-    
->>>>>>> 9a73d807
     /// <summary>
     /// 异步回滚事务
     /// </summary>
@@ -102,15 +77,10 @@
     {
         if (HasActiveTransaction)
         {
-<<<<<<< HEAD
-=======
-            
->>>>>>> 9a73d807
             await _currentTransaction?.RollbackAsync(cancellationToken)!;
             _currentTransaction = default;
         }
     }
-<<<<<<< HEAD
 
     /// <summary>
     /// 内存释放
@@ -122,9 +92,6 @@
         GC.SuppressFinalize(this);
     }
 
-=======
-    
->>>>>>> 9a73d807
     /// <summary>
     /// 保存更改操作
     /// </summary>
@@ -134,26 +101,22 @@
     public override async Task<int> SaveChangesAsync(bool acceptAllChangesOnSuccess, CancellationToken cancellationToken = default)
     {
         var count = await base.SaveChangesAsync(acceptAllChangesOnSuccess, cancellationToken);
-        Logger?.LogInformation("保存{count}条数据", count);
+        Logger?.LogInformation($"保存{count}条数据");
         return count;
     }
-<<<<<<< HEAD
-=======
 
     /// <inheritdoc />
     protected override void OnModelCreating(ModelBuilder modelBuilder)
     {
-     
         base.OnModelCreating(modelBuilder);
     }
-    
+
     /// <summary>
     /// 动态获取实体表
     /// </summary>
     /// <param name="modelBuilder"></param>
     protected virtual void OnMapEntityTypes(ModelBuilder modelBuilder)
     {
-      
         // var baseType = typeof(IEntityTypeConfiguration<>);
         //
         // var assemblys = AssemblyHelper.FindTypes(o => o.IsClass && o.GetInterfaces().Any(i => i.IsGenericType && i.GetGenericTypeDefinition() == baseType)).ToList();
@@ -172,34 +135,27 @@
         //     });
         //     
         // }
-        
     }
 
-
-    
     /// <summary>
     /// 设置软删除字段
     /// </summary>
     /// <param name="builder"></param>
     protected virtual void AddIsDeletedField(ModelBuilder builder)
     {
-       var types=  builder.Model.GetEntityTypes().Where(o=>typeof(IHasSoftDelete).IsAssignableFrom(o.ClrType)).ToList();
-       foreach (var type in types)
-       {
-           
-           builder.Entity(type.ClrType).Property<bool>(IsDeleted);
-           builder.Entity(type.ClrType).HasQueryFilter(GetDeleteLambda((type.ClrType)));
-       }
+        var types = builder.Model.GetEntityTypes().Where(o => typeof(IHasSoftDelete).IsAssignableFrom(o.ClrType)).ToList();
+        foreach (var type in types)
+        {
+            builder.Entity(type.ClrType).Property<bool>(IsDeleted);
+            builder.Entity(type.ClrType).HasQueryFilter(GetDeleteLambda(type.ClrType));
+        }
     }
-    
+
     /// <summary>
     /// 设置创建时间字段
     /// </summary>
     /// <param name="builder"></param>
-    protected virtual void AddCreateTimeField(ModelBuilder builder)
-    {
-    
-    }
+    protected virtual void AddCreateTimeField(ModelBuilder builder) { }
 
     /// <summary>
     /// 获取过滤条件
@@ -220,16 +176,4 @@
         var lambda = Expression.Lambda(binaryExpression, param);
         return lambda;
     }
-
-    /// <summary>
-    /// 内存释放
-    /// </summary>
-    public override void Dispose()
-    {
-        _currentTransaction?.Dispose();
-        _currentTransaction = default;
-        GC.SuppressFinalize(this);
-    }
-    
->>>>>>> 9a73d807
 }