﻿using EasilyNET.EntityFrameworkCore.Optiions;
using EasilyNET.EntityFrameworkCore.Repositories;

namespace EasilyNET.EntityFrameworkCore.Extensions;

/// <summary>
/// 服务集合扩展
/// </summary>
public static class ServiceCollectionExtensions
{


 
    /// <summary>
    /// 添加EFCore添加上下文
    /// </summary>
    /// <param name="services">服务</param>
    /// <param name="setupAction">配置</param>
    /// <typeparam name="TDbContext">上下文</typeparam>
    /// <returns></returns>
<<<<<<< HEAD
    public static IServiceCollection AddDefaultDbContext<TDbContext>(this IServiceCollection serviceCollection, Action<DbContextOptionsBuilder> optionsAction)
=======
    public static IServiceCollection AddEFCore<TDbContext>(this IServiceCollection services, Action<EFCoreOptions> setupAction)
>>>>>>> de2aa313
        where TDbContext : DefaultDbContext
    {

        return services.AddEFCore<TDbContext>((_, b) => setupAction(b));
    }
<<<<<<< HEAD

    /// <summary>
    /// 添加EF CORE上下文
=======
    /// <summary>
    /// 添加EFCore添加上下文
>>>>>>> de2aa313
    /// </summary>
    /// <param name="services">服务</param>
    /// <param name="setupAction">配置</param>
    /// <typeparam name="TDbContext">上下文</typeparam>
    /// <returns></returns>
<<<<<<< HEAD
    public static IServiceCollection AddDefaultDbContext<TDbContext>(this IServiceCollection serviceCollection, Action<EFCoreOptions>? easilyNETDbContextOptions = null)
        where TDbContext : DefaultDbContext
    {
        EFCoreOptions options = default!;
        //判断是否为空，这样可以减少new
        if (easilyNETDbContextOptions is not null)
        {
            options = new();
            easilyNETDbContextOptions?.Invoke(options);
            serviceCollection.AddSingleton(options);
        }
        serviceCollection.AddDbContext<DefaultDbContext, TDbContext>(options?.DefaultDbContextOptionsAction);
        return serviceCollection;
    }
=======
    public static IServiceCollection AddEFCore<TDbContext>(this IServiceCollection services,Action<IServiceProvider,EFCoreOptions> setupAction)
        where TDbContext : DefaultDbContext
    {
        setupAction.NotNull(nameof(setupAction));
        services.AddSingleton<EFCoreOptions>(sp =>
        {
            var efCoreOptions = new EFCoreOptions();
            setupAction.Invoke(sp, efCoreOptions);
            var options = efCoreOptions;
            return options;
        });
        services.AddDbContext<DefaultDbContext, TDbContext>((sp, b) =>
        {
            var options = sp.GetRequiredService<EFCoreOptions>();
            //有优化地方吗？
            if ((options.ConfigureDbContextBuilder) != null)
            {
                options.ConfigureDbContextBuilder(b);
            }
            else
            {
                throw new InvalidOperationException("ConfigureDbContextBuilder未配置。");
            }
        });
        
        services.AddUnitOfWork<TDbContext>();
        return services;
    }
    

>>>>>>> de2aa313

    /// <summary>
    /// 添加工作单元
    /// </summary>
    /// <param name="services">服务</param>
    /// <typeparam name="TDbContext">上下文</typeparam>
    /// <returns></returns>
    private static IServiceCollection AddUnitOfWork<TDbContext>(this IServiceCollection services)
        where TDbContext : DefaultDbContext
    {
        services.AddScoped<IUnitOfWork>(p => p.GetRequiredService<TDbContext>());
        return services;
    }
<<<<<<< HEAD
=======

    /// <summary>
    /// 添加默认仓储
    /// </summary>
    /// <param name="services">服务</param>
    /// <returns></returns>
    public static IServiceCollection AddRepository(this IServiceCollection services)
    {
        services.AddScoped(typeof(IRepository<,>), typeof(Repository<,>));
        return services;
    }
>>>>>>> de2aa313
}<|MERGE_RESOLUTION|>--- conflicted
+++ resolved
@@ -18,45 +18,19 @@
     /// <param name="setupAction">配置</param>
     /// <typeparam name="TDbContext">上下文</typeparam>
     /// <returns></returns>
-<<<<<<< HEAD
-    public static IServiceCollection AddDefaultDbContext<TDbContext>(this IServiceCollection serviceCollection, Action<DbContextOptionsBuilder> optionsAction)
-=======
     public static IServiceCollection AddEFCore<TDbContext>(this IServiceCollection services, Action<EFCoreOptions> setupAction)
->>>>>>> de2aa313
         where TDbContext : DefaultDbContext
     {
 
         return services.AddEFCore<TDbContext>((_, b) => setupAction(b));
     }
-<<<<<<< HEAD
-
-    /// <summary>
-    /// 添加EF CORE上下文
-=======
     /// <summary>
     /// 添加EFCore添加上下文
->>>>>>> de2aa313
     /// </summary>
     /// <param name="services">服务</param>
     /// <param name="setupAction">配置</param>
     /// <typeparam name="TDbContext">上下文</typeparam>
     /// <returns></returns>
-<<<<<<< HEAD
-    public static IServiceCollection AddDefaultDbContext<TDbContext>(this IServiceCollection serviceCollection, Action<EFCoreOptions>? easilyNETDbContextOptions = null)
-        where TDbContext : DefaultDbContext
-    {
-        EFCoreOptions options = default!;
-        //判断是否为空，这样可以减少new
-        if (easilyNETDbContextOptions is not null)
-        {
-            options = new();
-            easilyNETDbContextOptions?.Invoke(options);
-            serviceCollection.AddSingleton(options);
-        }
-        serviceCollection.AddDbContext<DefaultDbContext, TDbContext>(options?.DefaultDbContextOptionsAction);
-        return serviceCollection;
-    }
-=======
     public static IServiceCollection AddEFCore<TDbContext>(this IServiceCollection services,Action<IServiceProvider,EFCoreOptions> setupAction)
         where TDbContext : DefaultDbContext
     {
@@ -87,7 +61,6 @@
     }
     
 
->>>>>>> de2aa313
 
     /// <summary>
     /// 添加工作单元
@@ -101,8 +74,6 @@
         services.AddScoped<IUnitOfWork>(p => p.GetRequiredService<TDbContext>());
         return services;
     }
-<<<<<<< HEAD
-=======
 
     /// <summary>
     /// 添加默认仓储
@@ -114,5 +85,4 @@
         services.AddScoped(typeof(IRepository<,>), typeof(Repository<,>));
         return services;
     }
->>>>>>> de2aa313
 }