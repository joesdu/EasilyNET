using MongoDB.Driver;

// ReSharper disable ClassNeverInstantiated.Global

namespace EasilyNET.Mongo.Core;

/// <summary>
/// 标记为时序集合
/// https://www.mongodb.com/zh-cn/docs/rapid/core/timeseries/timeseries-procedures/
/// </summary>
[AttributeUsage(AttributeTargets.Class)]
public sealed class TimeSeriesCollectionAttribute : Attribute
{
    /// <summary>
    /// 标记为时序集合
    /// </summary>
    /// <param name="timeField">用于时间的顶级字段的名称。</param>
    /// <param name="metaField">描述相关数据分组所依据的系列的顶级字段的名称。</param>
    /// <param name="granularity">表示MongoDB.Driver.TimeSeriesGranularity时间序列的粒度。如果使用bucketMaxSpanSeconds，则不设置</param>
    public TimeSeriesCollectionAttribute(string timeField, string metaField, TimeSeriesGranularity granularity = TimeSeriesGranularity.Seconds)
    {
        TimeSeriesOptions = new TimeSeriesOptions(timeField, metaField, granularity, null, null);
    }

    /// <summary>
    /// 标记为时序集合
    /// </summary>
    /// <param name="timeField">用于时间的顶级字段的名称。</param>
    /// <param name="metaField">描述相关数据分组所依据的系列的顶级字段的名称。</param>
    /// <param name="bucketMaxSpanSeconds">同一存储桶中时间戳之间的最大时间间隔。</param>
    /// <param name="bucketRoundingSeconds">打开新存储桶时用于四舍五入第一个时间戳的间隔。</param>
    public TimeSeriesCollectionAttribute(string timeField, string metaField, int bucketMaxSpanSeconds, int bucketRoundingSeconds)
    {
<<<<<<< HEAD
        TimeSeriesOptions = new TimeSeriesOptions(timeField, metaField, null, bucketMaxSpanSeconds, bucketRoundingSeconds);
=======
        TimeSeriesOptions = new(timeField, metaField, granularity, bucketMaxSpanSeconds, bucketRoundingSeconds);
>>>>>>> dc1c0e17
    }

    /// <summary>
    /// 时间集合配置
    /// </summary>
    public TimeSeriesOptions TimeSeriesOptions { get; private set; }


    /// <summary>
    /// 可选。通过指定文档过期后的秒数，启用自动删除时间序列集合中文档的功能。MongoDB 自动删除过期文档。请参阅设置自动删除时间序列集合 (TTL)，获取更多信息。
    /// </summary>
    public TimeSpan? ExpireAfter { get; set; }
}<|MERGE_RESOLUTION|>--- conflicted
+++ resolved
@@ -19,7 +19,7 @@
     /// <param name="granularity">表示MongoDB.Driver.TimeSeriesGranularity时间序列的粒度。如果使用bucketMaxSpanSeconds，则不设置</param>
     public TimeSeriesCollectionAttribute(string timeField, string metaField, TimeSeriesGranularity granularity = TimeSeriesGranularity.Seconds)
     {
-        TimeSeriesOptions = new TimeSeriesOptions(timeField, metaField, granularity, null, null);
+        TimeSeriesOptions = new(timeField, metaField, granularity, null, null);
     }
 
     /// <summary>
@@ -31,11 +31,7 @@
     /// <param name="bucketRoundingSeconds">打开新存储桶时用于四舍五入第一个时间戳的间隔。</param>
     public TimeSeriesCollectionAttribute(string timeField, string metaField, int bucketMaxSpanSeconds, int bucketRoundingSeconds)
     {
-<<<<<<< HEAD
-        TimeSeriesOptions = new TimeSeriesOptions(timeField, metaField, null, bucketMaxSpanSeconds, bucketRoundingSeconds);
-=======
-        TimeSeriesOptions = new(timeField, metaField, granularity, bucketMaxSpanSeconds, bucketRoundingSeconds);
->>>>>>> dc1c0e17
+        TimeSeriesOptions = new(timeField, metaField, null, bucketMaxSpanSeconds, bucketRoundingSeconds);
     }
 
     /// <summary>
