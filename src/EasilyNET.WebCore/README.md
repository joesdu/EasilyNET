--- conflicted
+++ resolved
@@ -119,12 +119,7 @@
 ```
 hoyo-response-time: 5 ms
 ```
-<<<<<<< HEAD
-=======
-
->>>>>>> 2b62c2fb
 # EasilyNET.WebCore 当前用户 使用?
-
 ```csharp
 var builder = WebApplication.CreateBuilder(args);
 
