--- conflicted
+++ resolved
@@ -25,7 +25,6 @@
 
     /// <summary>
     /// 农历日期
-<<<<<<< HEAD
     /// </summary>
     private static string _ChineseLunar = "";
 
@@ -41,8 +40,7 @@
 
     /// <summary>
     /// 农历月
-=======
->>>>>>> b250f2b6
+
     /// </summary>
     private static string _Month = "";
 
