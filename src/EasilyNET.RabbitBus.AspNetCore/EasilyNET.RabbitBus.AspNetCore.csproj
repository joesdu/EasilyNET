--- conflicted
+++ resolved
@@ -1,49 +1,4 @@
 <Project Sdk="Microsoft.NET.Sdk">
-<<<<<<< HEAD
-    <Import Project="..\..\build\common.props"/>
-
-    <PropertyGroup>
-        <AssemblyTitle>$(PackagePrefix).RabbitBus.AspNetCore</AssemblyTitle>
-        <AssemblyName>$(PackagePrefix).RabbitBus.AspNetCore</AssemblyName>
-        <PackageId>$(PackagePrefix).RabbitBus.AspNetCore</PackageId>
-        <PackageTags>RabbitMQ;EventBus</PackageTags>
-        <PackageReleaseNotes>
-        </PackageReleaseNotes>
-        <RootNamespace>EasilyNET.RabbitBus.AspNetCore</RootNamespace>
-    </PropertyGroup>
-
-    <PropertyGroup>
-        <PackageProjectUrl>https://www.nuget.org/packages/EasilyNET.RabbitBus.AspNetCore</PackageProjectUrl>
-        <Description>基于RabbitMQ实现的消息总线,参考eShop EventBus</Description>
-    </PropertyGroup>
-
-    <ItemGroup>
-        <PackageReference Include="Polly" Version="8.0.0"/>
-        <PackageReference Include="RabbitMQ.Client" Version="7.0.0-alpha.0"/>
-    </ItemGroup>
-
-    <ItemGroup Condition="'$(TargetFramework)' == 'net6.0'">
-        <PackageReference Include="Microsoft.Extensions.DependencyModel" Version="6.0.0"/>
-        <PackageReference Include="Microsoft.Extensions.Hosting.Abstractions" Version="6.0.0"/>
-        <PackageReference Include="Microsoft.Extensions.Logging.Abstractions" Version="6.0.4"/>
-    </ItemGroup>
-
-    <ItemGroup Condition="'$(TargetFramework)' == 'net7.0'">
-        <PackageReference Include="Microsoft.Extensions.DependencyModel" Version="7.0.0"/>
-        <PackageReference Include="Microsoft.Extensions.Hosting.Abstractions" Version="7.0.0"/>
-        <PackageReference Include="Microsoft.Extensions.Logging.Abstractions" Version="7.0.1"/>
-    </ItemGroup>
-
-    <ItemGroup Condition="'$(TargetFramework)' == 'net8.0'">
-        <PackageReference Include="Microsoft.Extensions.DependencyModel" Version="8.0.0-rc.2.23479.6"/>
-        <PackageReference Include="Microsoft.Extensions.Hosting.Abstractions" Version="8.0.0-rc.2.23479.6"/>
-        <PackageReference Include="Microsoft.Extensions.Logging.Abstractions" Version="8.0.0-rc.2.23479.6"/>
-    </ItemGroup>
-
-    <ItemGroup>
-        <ProjectReference Include="..\EasilyNET.RabbitBus.Core\EasilyNET.RabbitBus.Core.csproj"/>
-    </ItemGroup>
-=======
 	<Import Project="..\..\build\common.props" />
 
 	<PropertyGroup>
@@ -87,6 +42,5 @@
 	<ItemGroup>
 		<ProjectReference Include="..\EasilyNET.RabbitBus.Core\EasilyNET.RabbitBus.Core.csproj" />
 	</ItemGroup>
->>>>>>> a3b50f72
 
 </Project>