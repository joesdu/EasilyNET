<Project Sdk="Microsoft.NET.Sdk">
  
  <PropertyGroup>
    <TargetFrameworks>net8.0;net9.0</TargetFrameworks>
    <IsPackable>false</IsPackable>
    <IsTestProject>true</IsTestProject>
    <NoWarn>$(NoWarn);NU5104;CS1591</NoWarn>
  </PropertyGroup>
  
  <ItemGroup>
    <PackageReference Include="Microsoft.NET.Test.Sdk" Version="17.12.0" />
<<<<<<< HEAD
    <PackageReference Include="MSTest.TestAdapter" Version="3.7.2" />
    <PackageReference Include="MSTest.TestFramework" Version="3.7.1" />
=======
    <PackageReference Include="MSTest.TestAdapter" Version="3.7.1" />
    <PackageReference Include="MSTest.TestFramework" Version="3.7.2" />
>>>>>>> acb2c13b
    <PackageReference Include="coverlet.collector" Version="6.0.4">
      <PrivateAssets>all</PrivateAssets>
      <IncludeAssets>runtime; build; native; contentfiles; analyzers; buildtransitive</IncludeAssets>
    </PackageReference>
    <PackageReference Include="Shouldly" Version="4.2.1" />
  </ItemGroup>
  
  <ItemGroup>
    <ProjectReference Include="..\..\src\EasilyNET.Core\EasilyNET.Core.csproj" />
    <ProjectReference Include="..\..\src\EasilyNET.Security\EasilyNET.Security.csproj" />
  </ItemGroup>

</Project><|MERGE_RESOLUTION|>--- conflicted
+++ resolved
@@ -9,13 +9,8 @@
   
   <ItemGroup>
     <PackageReference Include="Microsoft.NET.Test.Sdk" Version="17.12.0" />
-<<<<<<< HEAD
     <PackageReference Include="MSTest.TestAdapter" Version="3.7.2" />
-    <PackageReference Include="MSTest.TestFramework" Version="3.7.1" />
-=======
-    <PackageReference Include="MSTest.TestAdapter" Version="3.7.1" />
     <PackageReference Include="MSTest.TestFramework" Version="3.7.2" />
->>>>>>> acb2c13b
     <PackageReference Include="coverlet.collector" Version="6.0.4">
       <PrivateAssets>all</PrivateAssets>
       <IncludeAssets>runtime; build; native; contentfiles; analyzers; buildtransitive</IncludeAssets>
