﻿using EasilyNET.Core.Domains;
using FluentAssertions;

namespace EasilyNET.Test.Unit.Entities;

/// <summary>
/// 领域实体测试
/// </summary>
[TestClass]
public class EntityTest
{
<<<<<<< HEAD
=======

>>>>>>> 9a73d807
    /// <summary>
    /// 测试是否相等
    /// </summary>
    [TestMethod]
    public void TestOrderEntityWhenTrue()
    {
        var order1 = new Order(10)
        {
            Name = "大黄瓜18CM",
            Status = 0,
            Price = 10
        };
        var order2 = new Order(10)
        {
            Name = "大黄瓜18CM",
            Status = 0,
            Price = 10
        };
<<<<<<< HEAD
        order1.Equals(order2).Should().BeTrue();
=======
     

        order1.Equals(order2).Should().BeTrue();

>>>>>>> 9a73d807
        var order3 = new Order(10)
        {
            Name = "大黄瓜180CM",
            Status = 0,
            Price = 30
        };
        order2.Equals(order3).Should().BeTrue();


    }
<<<<<<< HEAD

=======
    
>>>>>>> 9a73d807
    /// <summary>
    /// 测试是否不相等
    /// </summary>
    [TestMethod]
    public void TestOrderEntityNotTrue()
    {
        var order1 = new Order(12)
        {
<<<<<<< HEAD
=======

>>>>>>> 9a73d807
            Name = "大黄瓜18CM",
            Status = 0,
            Price = 10
        };
        var order2 = new Order(10)
        {
            Name = "大黄瓜18CM",
            Status = 0,
            Price = 10
        };
<<<<<<< HEAD
=======
        
>>>>>>> 9a73d807
        order1.Equals(order2).Should().BeFalse();
    }
}


/// <summary>
/// </summary>
public sealed class Order : Entity<OrderId>
{
    /// <summary>
    /// Order
    /// </summary>
    /// <param name="id"></param>
    public Order(OrderId id)
    {
        Id = id;
    }

    /// <summary>
    /// Name
    /// </summary>
    public string? Name { get; set; }

    /// <summary>
    /// Price
    /// </summary>
    public decimal Price { get; set; }

    /// <summary>
    /// Status
    /// </summary>
    public int Status { get; set; }
}

/// <summary>
/// 
/// </summary>
/// <param name="Id"></param>
public record OrderId(long Id)
{
<<<<<<< HEAD
=======


>>>>>>> 9a73d807
    /// <summary>
    /// </summary>
    /// <param name="id"></param>
    /// <returns></returns>
    public static implicit operator long(OrderId id) => id.Id;

    /// <summary>
    /// </summary>
    /// <param name="id"></param>
    /// <returns></returns>
<<<<<<< HEAD
    public static implicit operator OrderId(long id) => new(id);

=======
    public static implicit operator OrderId(long id) => new OrderId(id);

    
>>>>>>> 9a73d807
    /// <summary>
    /// </summary>
    /// <returns></returns>
    public override string ToString() => Id.ToString();
}<|MERGE_RESOLUTION|>--- conflicted
+++ resolved
@@ -9,10 +9,6 @@
 [TestClass]
 public class EntityTest
 {
-<<<<<<< HEAD
-=======
-
->>>>>>> 9a73d807
     /// <summary>
     /// 测试是否相等
     /// </summary>
@@ -31,14 +27,7 @@
             Status = 0,
             Price = 10
         };
-<<<<<<< HEAD
         order1.Equals(order2).Should().BeTrue();
-=======
-     
-
-        order1.Equals(order2).Should().BeTrue();
-
->>>>>>> 9a73d807
         var order3 = new Order(10)
         {
             Name = "大黄瓜180CM",
@@ -46,14 +35,8 @@
             Price = 30
         };
         order2.Equals(order3).Should().BeTrue();
+    }
 
-
-    }
-<<<<<<< HEAD
-
-=======
-    
->>>>>>> 9a73d807
     /// <summary>
     /// 测试是否不相等
     /// </summary>
@@ -62,10 +45,6 @@
     {
         var order1 = new Order(12)
         {
-<<<<<<< HEAD
-=======
-
->>>>>>> 9a73d807
             Name = "大黄瓜18CM",
             Status = 0,
             Price = 10
@@ -76,14 +55,9 @@
             Status = 0,
             Price = 10
         };
-<<<<<<< HEAD
-=======
-        
->>>>>>> 9a73d807
         order1.Equals(order2).Should().BeFalse();
     }
 }
-
 
 /// <summary>
 /// </summary>
@@ -115,16 +89,10 @@
 }
 
 /// <summary>
-/// 
 /// </summary>
 /// <param name="Id"></param>
 public record OrderId(long Id)
 {
-<<<<<<< HEAD
-=======
-
-
->>>>>>> 9a73d807
     /// <summary>
     /// </summary>
     /// <param name="id"></param>
@@ -135,14 +103,8 @@
     /// </summary>
     /// <param name="id"></param>
     /// <returns></returns>
-<<<<<<< HEAD
     public static implicit operator OrderId(long id) => new(id);
 
-=======
-    public static implicit operator OrderId(long id) => new OrderId(id);
-
-    
->>>>>>> 9a73d807
     /// <summary>
     /// </summary>
     /// <returns></returns>
